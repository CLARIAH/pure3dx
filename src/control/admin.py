--- conflicted
+++ resolved
@@ -1,13 +1,9 @@
 import re
 import json
 
-<<<<<<< HEAD
 from .flask import requestData
 from .generic import AttrDict
 from .helpers import normalize
-=======
-from .generic import AttrDict
->>>>>>> 36cc1c6e
 
 
 USERNAME_RE = re.compile(r"[^a-z0-9._-]")
